<<<<<<< HEAD
# 监听设定
bind:
    addr: "127.0.0.1:53" # [必需]监听地址。IP设为`0.0.0.0`可监听包括IPv6的所有地址。
    protocol: "all" # 监听协议。`tcp`|`udp`|`all`其中之一。`all`会同时监听tcp和udp。
=======
# 监听设定 [必需]
# 格式: ["protocol://host:port","protocol://host:port",...]
#   `protocol`为监听协议。`tcp`或`udp`。
#   `host`是监听地址。设为`0.0.0.0`可监听本机包括IPv6的所有地址，不必再监听[::]。
#   `port`为监听端口。
# 默认: ["udp://127.0.0.1:53","tcp://127.0.0.1:53","udp://[::1]:53","tcp://[::1]:53"]
# 监听所有地址: ["udp://0.0.0.0:53","tcp://0.0.0.0:53"]
bind: ["udp://127.0.0.1:53","tcp://127.0.0.1:53","udp://[::1]:53","tcp://[::1]:53"]
>>>>>>> 1de9e7e9

# 分流器设定
dispatcher:
    cache: # 缓存设定
        size: 0 # 缓存大小。单位: 条。0表示禁用缓存。
<<<<<<< HEAD
        min_ttl: 300 # 最小生存时间。单位: 秒。
=======
        min_ttl: 0 # 最小生存时间。单位: 秒。收到的回复ttl如果小于该值，则会改写成该值。
>>>>>>> 1de9e7e9
    max_concurrent_queries: 150 # 最大并发查询数。默认150。

# 上游服务器设定
server:
    # local本地服务器设定
    local:
<<<<<<< HEAD
        # 服务器地址。留空表示禁用该服务器。
        addr: "223.5.5.5:443" 
        protocol: "doh" # 服务器协议。`tcp`|`udp`|`doh`|`dot`其中之一。
        socks5: "" # socks5代理服务器地址。注意：udp协议不会使用socks5代理。不支持认证。
=======
        addr: "223.5.5.5:443" # 服务器地址。留空表示禁用该服务器。
        protocol: "doh" # 服务器协议。`tcp`|`udp`|`doh`|`dot`其中之一。
        socks5: "" # socks5代理服务器地址。注意: udp协议不会使用socks5代理。不支持认证。
>>>>>>> 1de9e7e9

        # TCP设定，仅`protocol`为`tcp`时有用。
        tcp:
            idle_timeout: 10 # 空连接超时时间。单位: 秒。0表示禁用连接重用。

        # DoT设定，仅`protocol`为`dot`有用。
        dot:
            server_name: "dns.alidns.com" # [必需] 服务器的域名/证书名。
            idle_timeout: 10 # 空连接超时时间。单位: 秒。0表示禁用连接重用。

        # DoH设定，仅`protocol`为`doh`有用。
        doh:
            url: "https://223.5.5.5/dns-query" # [必需] DoH的URL。

        # IP策略设定
        #
        # IP策略将在同时请求了local和remote时，决定local返回的结果能否被接受。
        # 如果只请求了local(因为domain_policies策略或只配置了local服务器)，则IP策略不会生效。
        # 可由多个策略构成，用`|`分割，处理流程从左至右，如果上一条策略没有命中，将继续匹配下一条。
        # 如果直到最后都没有命中任何策略，默认`接受local返回的结果`。
        #
        # 格式: "action:file|action:file|action:file|..."
<<<<<<< HEAD
        # `file`为IP表文件的路径。注意: Windows平台不支持绝对路径。
        # `action`是策略，可以是：
=======
        # `file`为IP表文件的路径。
        # `action`是策略，可以是:
>>>>>>> 1de9e7e9
        #   `accept`: 如果IP在`file`中，接受。
        #   `deny`: 如果IP在`file`中，拒绝并丢弃。
        #   `deny_all`: 无条件拒绝，用在最后，拒绝直到最后都没有命中任何策略的结果。
        #       相当于把默认处理方式改为`拒绝并丢弃`。后不需要跟`file`。
        #
        # e.g. "deny:./blacklist.txt"
        # e.g. "accept:./whitelist.txt|deny_all" 仅允许`whitelist.txt`里的IP。
        # e.g. "deny:./blacklist.txt|accept:./whitelist.txt|deny_all"
<<<<<<< HEAD
        # 默认："accept:./chn.list|deny_all" 仅允许`chn.list`里的IP。
=======
        #
        # 默认: "accept:./chn.list|deny_all" 仅允许`chn.list`里的IP。
>>>>>>> 1de9e7e9
        ip_policies: "accept:./chn.list|deny_all"

        # 域名策略设定
        #
        # 域名分流策略在收到客户端请求时生效。将在根据请求的域名决定如何请求local和remote。
        # 可由多个策略构成，用`|`分割。处理流程从左至右，如果上一条策略没有命中，将匹配下一条。
        # 如果直到最后都没有命中任何策略，默认为`允许请求local`。
        #
        # 格式: "action:file|action:file|action:file|..."
<<<<<<< HEAD
        # `file`为域名表的路径。注意: Windows平台不支持绝对路径。
=======
        # `file`为域名表的路径。
>>>>>>> 1de9e7e9
        # `action`可以是
        #   `force`: 如果域名在`file`中，则强制只请求local(不会请求remote)。
        #       收到的结果会无视其他匹配条件(IP策略(见上)，deny_results_without_ip(见下))，强制接受。
        #   `accept`: 如果域名在`file`中，允许请求local(同时也会请求remote)。
        #   `deny`: 如果域名在`file`中，禁止请求local(仅请求remote)。
        #   `deny_all`: 无条件拒绝，用在最后，拒绝直到最后都没有命中任何策略的请求。
        #       相当于把默认处理方式改为`禁止请求local`。后不需要跟`file`。
        #
        # e.g. "deny:./blacklist.txt" `blacklist.txt`里的域名不会请求local。
        # e.g. "force:./whitelist.txt" `whitelist.txt`里的域名只请求local。
        # e.g. "force:./whitelist.txt|deny_all" 强制并限制`whitelist.txt`里的域名只能由local解析。
        # e.g. "force:./chn_domain.list|accept:./whitelist.txt|deny_all"
        #
<<<<<<< HEAD
        # 默认："force:./chn_domain.list"
        # 隐私保护，限制local服务器只解析大陆域名："force:./chn_domain.list|deny_all"
=======
        # 默认: "force:./chn_domain.list"
        # 隐私保护，限制local服务器只解析chn_domain.list内域名: "force:./|deny_all"
>>>>>>> 1de9e7e9
        domain_policies: "force:./chn_domain.list"

        # 域名策略是否也检查返回应答中的CNAME记录(CNAME深度检查)。
        # 这时域名策略的`force`等于`accept`。
        # 匹配方式同ip_policies，只不过匹配的是CNAME。
<<<<<<< HEAD
        check_cname: true 
=======
        check_cname: true
>>>>>>> 1de9e7e9

        # 高级
        deny_unusual_types: false # 是否屏蔽不常见(包含多个Question、非A和AAAA)请求。
        deny_results_without_ip: true  # 是否丢弃没有IP的A和AAAA应答。


    # remote远程服务器设定
    remote:
        # 以下说明与 local 相同，参见上文。
        addr: "1.0.0.1:853"
        protocol: "dot"
        socks5: ""
        tcp:
            idle_timeout: 10
        dot:
            server_name: "cloudflare-dns.com"
            idle_timeout: 10
        doh:
            url: "https://cloudflare-dns.com/dns-query"

        # 延时启动等待时间 单位: 毫秒。
        # 如果是非零值，则不会立即请求remote，而是等待一段时间。
        # 如果local的返回了结果并且被接受，则不再请求remote。
        # 如果请求local还没有返回结果或结果被拒绝了，则开始请求remote。
        # 该选项能牺牲一点延时来降低请求remote的次数，进而降低设备负载。
        # 同时减小了本地域名被remote抢答的概率。
<<<<<<< HEAD
        # 默认：`0`。禁用延时启动，请求将同步发送。
        # 如需启用，建议值：local服务器延时的120%。
=======
        # 默认: `0`。禁用延时启动，请求将同步发送。
        # 如需启用，建议值: local服务器延时的120%。
>>>>>>> 1de9e7e9
        delay_start: 0

# ECS设定
# 格式: `CIDR`
# 如果填入，来自下游没有ECS的请求将被插入ECS。
# e.g. "1.2.3.0/24"
# e.g. "2001:dd8:1a::/48"
ecs:
    local: "" # 送至local的请求会插入该subnet。
    remote: "" # 送至remote的请求会插入该subnet。
    force_overwrite: false # 强制改写下游请求已包含的ECS。

# CA证书设定
ca:
<<<<<<< HEAD
    # 证书文件的路径。证书需为PEM格式，可以是ca-bundle(包含多个PEM块)。
    # 留空默认使用系统自带CA证书。
    path: "" 
=======
    # 导入用于TLS验证的CA证书。证书需为PEM格式。
    # 可以是ca-bundle(包含多个PEM块)。可指定多个证书文件。
    # 留空默认使用系统自带CA证书。
    # e.g. ["./my.cert"]
    # e.g. ["./a.cert", "./b.cert", ...]
    path: []
>>>>>>> 1de9e7e9
<|MERGE_RESOLUTION|>--- conflicted
+++ resolved
@@ -1,9 +1,3 @@
-<<<<<<< HEAD
-# 监听设定
-bind:
-    addr: "127.0.0.1:53" # [必需]监听地址。IP设为`0.0.0.0`可监听包括IPv6的所有地址。
-    protocol: "all" # 监听协议。`tcp`|`udp`|`all`其中之一。`all`会同时监听tcp和udp。
-=======
 # 监听设定 [必需]
 # 格式: ["protocol://host:port","protocol://host:port",...]
 #   `protocol`为监听协议。`tcp`或`udp`。
@@ -12,33 +6,21 @@
 # 默认: ["udp://127.0.0.1:53","tcp://127.0.0.1:53","udp://[::1]:53","tcp://[::1]:53"]
 # 监听所有地址: ["udp://0.0.0.0:53","tcp://0.0.0.0:53"]
 bind: ["udp://127.0.0.1:53","tcp://127.0.0.1:53","udp://[::1]:53","tcp://[::1]:53"]
->>>>>>> 1de9e7e9
 
 # 分流器设定
 dispatcher:
     cache: # 缓存设定
         size: 0 # 缓存大小。单位: 条。0表示禁用缓存。
-<<<<<<< HEAD
-        min_ttl: 300 # 最小生存时间。单位: 秒。
-=======
         min_ttl: 0 # 最小生存时间。单位: 秒。收到的回复ttl如果小于该值，则会改写成该值。
->>>>>>> 1de9e7e9
     max_concurrent_queries: 150 # 最大并发查询数。默认150。
 
 # 上游服务器设定
 server:
     # local本地服务器设定
     local:
-<<<<<<< HEAD
-        # 服务器地址。留空表示禁用该服务器。
-        addr: "223.5.5.5:443" 
-        protocol: "doh" # 服务器协议。`tcp`|`udp`|`doh`|`dot`其中之一。
-        socks5: "" # socks5代理服务器地址。注意：udp协议不会使用socks5代理。不支持认证。
-=======
         addr: "223.5.5.5:443" # 服务器地址。留空表示禁用该服务器。
         protocol: "doh" # 服务器协议。`tcp`|`udp`|`doh`|`dot`其中之一。
         socks5: "" # socks5代理服务器地址。注意: udp协议不会使用socks5代理。不支持认证。
->>>>>>> 1de9e7e9
 
         # TCP设定，仅`protocol`为`tcp`时有用。
         tcp:
@@ -61,13 +43,8 @@
         # 如果直到最后都没有命中任何策略，默认`接受local返回的结果`。
         #
         # 格式: "action:file|action:file|action:file|..."
-<<<<<<< HEAD
-        # `file`为IP表文件的路径。注意: Windows平台不支持绝对路径。
-        # `action`是策略，可以是：
-=======
         # `file`为IP表文件的路径。
         # `action`是策略，可以是:
->>>>>>> 1de9e7e9
         #   `accept`: 如果IP在`file`中，接受。
         #   `deny`: 如果IP在`file`中，拒绝并丢弃。
         #   `deny_all`: 无条件拒绝，用在最后，拒绝直到最后都没有命中任何策略的结果。
@@ -76,12 +53,8 @@
         # e.g. "deny:./blacklist.txt"
         # e.g. "accept:./whitelist.txt|deny_all" 仅允许`whitelist.txt`里的IP。
         # e.g. "deny:./blacklist.txt|accept:./whitelist.txt|deny_all"
-<<<<<<< HEAD
-        # 默认："accept:./chn.list|deny_all" 仅允许`chn.list`里的IP。
-=======
         #
         # 默认: "accept:./chn.list|deny_all" 仅允许`chn.list`里的IP。
->>>>>>> 1de9e7e9
         ip_policies: "accept:./chn.list|deny_all"
 
         # 域名策略设定
@@ -91,11 +64,7 @@
         # 如果直到最后都没有命中任何策略，默认为`允许请求local`。
         #
         # 格式: "action:file|action:file|action:file|..."
-<<<<<<< HEAD
-        # `file`为域名表的路径。注意: Windows平台不支持绝对路径。
-=======
         # `file`为域名表的路径。
->>>>>>> 1de9e7e9
         # `action`可以是
         #   `force`: 如果域名在`file`中，则强制只请求local(不会请求remote)。
         #       收到的结果会无视其他匹配条件(IP策略(见上)，deny_results_without_ip(见下))，强制接受。
@@ -109,23 +78,14 @@
         # e.g. "force:./whitelist.txt|deny_all" 强制并限制`whitelist.txt`里的域名只能由local解析。
         # e.g. "force:./chn_domain.list|accept:./whitelist.txt|deny_all"
         #
-<<<<<<< HEAD
-        # 默认："force:./chn_domain.list"
-        # 隐私保护，限制local服务器只解析大陆域名："force:./chn_domain.list|deny_all"
-=======
         # 默认: "force:./chn_domain.list"
         # 隐私保护，限制local服务器只解析chn_domain.list内域名: "force:./|deny_all"
->>>>>>> 1de9e7e9
         domain_policies: "force:./chn_domain.list"
 
         # 域名策略是否也检查返回应答中的CNAME记录(CNAME深度检查)。
         # 这时域名策略的`force`等于`accept`。
         # 匹配方式同ip_policies，只不过匹配的是CNAME。
-<<<<<<< HEAD
-        check_cname: true 
-=======
         check_cname: true
->>>>>>> 1de9e7e9
 
         # 高级
         deny_unusual_types: false # 是否屏蔽不常见(包含多个Question、非A和AAAA)请求。
@@ -152,13 +112,8 @@
         # 如果请求local还没有返回结果或结果被拒绝了，则开始请求remote。
         # 该选项能牺牲一点延时来降低请求remote的次数，进而降低设备负载。
         # 同时减小了本地域名被remote抢答的概率。
-<<<<<<< HEAD
-        # 默认：`0`。禁用延时启动，请求将同步发送。
-        # 如需启用，建议值：local服务器延时的120%。
-=======
         # 默认: `0`。禁用延时启动，请求将同步发送。
         # 如需启用，建议值: local服务器延时的120%。
->>>>>>> 1de9e7e9
         delay_start: 0
 
 # ECS设定
@@ -173,15 +128,9 @@
 
 # CA证书设定
 ca:
-<<<<<<< HEAD
-    # 证书文件的路径。证书需为PEM格式，可以是ca-bundle(包含多个PEM块)。
-    # 留空默认使用系统自带CA证书。
-    path: "" 
-=======
     # 导入用于TLS验证的CA证书。证书需为PEM格式。
     # 可以是ca-bundle(包含多个PEM块)。可指定多个证书文件。
     # 留空默认使用系统自带CA证书。
     # e.g. ["./my.cert"]
     # e.g. ["./a.cert", "./b.cert", ...]
-    path: []
->>>>>>> 1de9e7e9
+    path: []